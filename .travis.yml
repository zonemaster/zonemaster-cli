language: perl
perl:
    - "5.28"
    - "5.26"
    - "5.24"
    - "5.22"
    - "5.20"
    - "5.18"
<<<<<<< HEAD
    - "5.16"
    - "5.14"
before_install:
    - eval $(curl https://travis-perl.github.io/init) --auto
    - local-lib
    - git clone --depth=1 --branch=develop https://github.com/zonemaster/zonemaster-engine.git
    - cpan-install --deps ./zonemaster-engine
=======
    - "5.16"
>>>>>>> 5b661025
<|MERGE_RESOLUTION|>--- conflicted
+++ resolved
@@ -6,14 +6,9 @@
     - "5.22"
     - "5.20"
     - "5.18"
-<<<<<<< HEAD
     - "5.16"
-    - "5.14"
 before_install:
     - eval $(curl https://travis-perl.github.io/init) --auto
     - local-lib
     - git clone --depth=1 --branch=develop https://github.com/zonemaster/zonemaster-engine.git
-    - cpan-install --deps ./zonemaster-engine
-=======
-    - "5.16"
->>>>>>> 5b661025
+    - cpan-install --deps ./zonemaster-engine